--- conflicted
+++ resolved
@@ -5,11 +5,8 @@
 import shutil
 from PIL import Image
 import numpy as np
-<<<<<<< HEAD
 from pathlib import Path
 import cv2  # Add cv2 import for color analysis
-=======
->>>>>>> 3dc196aa
 
 from llm_control import YOLO_CACHE_DIR, PHI3_CACHE_DIR, _ui_detector, _phi3_vision
 from llm_control.utils.dependencies import check_and_install_package
@@ -578,16 +575,11 @@
     # Load image for captioning
     if isinstance(image_path, str):
         image = Image.open(image_path)
-<<<<<<< HEAD
         # Convert to numpy array for color analysis
         np_image = np.array(image)
     else:
         image = Image.fromarray(image_path)
         np_image = image_path if isinstance(image_path, np.ndarray) else np.array(image)
-=======
-    else:
-        image = Image.fromarray(image_path)
->>>>>>> 3dc196aa
     
     # Combine unique elements
     all_elements = ui_elements.copy()
@@ -605,7 +597,6 @@
     
     # TODO: Phi3 captioning is slooow, commenting out for now
 
-<<<<<<< HEAD
     # Get captions for elements without text, of type icon, with square-ish bounding boxes and vivid colors
     elements_without_text = []
     for elem in all_elements:
@@ -671,30 +662,6 @@
             for elem in elements_without_text:
                 elem['text'] = f"{elem.get('type', 'UI')} element"
                 elem['caption_source'] = 'fallback'
-=======
-    # Get captions for elements without text
-    # elements_without_text = [elem for elem in all_elements if ('text' not in elem or not elem['text']) and elem.get('type') == 'icon']
-    # print(f"\n\nelements_without_text: {elements_without_text}\n\n")
-    # if elements_without_text:
-    #     try:
-    #         # Extract bounding boxes
-    #         boxes = [elem['bbox'] for elem in elements_without_text]
-    #         ocr_boxes = [elem['bbox'] for elem in all_elements if 'text' in elem and elem['text']]
-            
-    #         # Get captions
-    #         captions = get_parsed_content_icon_phi3v(boxes, ocr_boxes, image, None)
-            
-    #         # Add captions to elements
-    #         for elem, caption in zip(elements_without_text, captions):
-    #             elem['text'] = caption
-    #             elem['caption_source'] = 'blip2'  # or 'phi3' depending on which was used
-    #     except Exception as e:
-    #         logger.error(f"Error getting captions for elements: {e}")
-    #         # Add placeholder captions if captioning fails
-    #         for elem in elements_without_text:
-    #             elem['text'] = f"{elem.get('type', 'UI')} element"
-    #             elem['caption_source'] = 'fallback'
->>>>>>> 3dc196aa
     
     # Create a comprehensive description
     description = []
@@ -757,7 +724,6 @@
 
     logger.info(f"Processing {len(non_ocr_boxes)} boxes")
 
-<<<<<<< HEAD
     # Create cropped directory if it doesn't exist
     cropped_dir = "cropped"
     os.makedirs(cropped_dir, exist_ok=True)
@@ -765,10 +731,6 @@
     # Crop images for each box
     cropped_images = []
     cropped_paths = []
-=======
-    # Crop images for each box
-    cropped_images = []
->>>>>>> 3dc196aa
     for i, box in enumerate(non_ocr_boxes):
         try:
             x1, y1, x2, y2 = box
@@ -802,7 +764,6 @@
                 pil_image = Image.fromarray(cropped_image)
                 # Ensure minimum size
                 if pil_image.size[0] >= 4 and pil_image.size[1] >= 4:
-<<<<<<< HEAD
                     # Save cropped image to disk
                     crop_path = os.path.join(cropped_dir, f"crop_{i}.png")
                     pil_image.save(crop_path)
@@ -810,9 +771,6 @@
                     
                     cropped_images.append(pil_image)
                     cropped_paths.append(crop_path)
-=======
-                    cropped_images.append(pil_image)
->>>>>>> 3dc196aa
                     logger.info(f"Successfully cropped image {i} with size {pil_image.size}")
                 else:
                     logger.warning(f"Cropped image {i} too small: {pil_image.size}")
@@ -828,7 +786,6 @@
 
     logger.info(f"Successfully cropped {len(cropped_images)} valid images")
 
-<<<<<<< HEAD
     # Try to use Ollama with gemma3:12b for captioning
     try:
         # Check for required dependencies
@@ -958,120 +915,6 @@
         logger.error(f"Error using Ollama for image captioning: {e}")
         
     # Try BLIP2 as fallback if Ollama fails
-=======
-    # Try to use Phi-3 Vision first
-    phi3 = get_phi3_vision()
-    if phi3:
-        try:
-            model = phi3['model']
-            processor = phi3['processor']
-            device = model.device
-
-            # Prepare chat template prompt
-            messages = [{"role": "user", "content": "<|image_1|>\nsuggest a caption for this icon or UI element. You can use the name of the program or a one sentence description of what it represents."}]
-            prompt = processor.tokenizer.apply_chat_template(messages, tokenize=False, add_generation_prompt=True)
-            logger.info(f"Using prompt template: {prompt}")
-
-            batch_size = 3 # Process 3 images at a time
-            generated_texts = []
-
-            for i in range(0, len(cropped_images), batch_size):
-                batch_images = cropped_images[i:i+batch_size]
-                logger.info(f"Processing batch {i//batch_size + 1} with {len(batch_images)} images")
-                
-                # Process images first
-                image_inputs = []
-                for img in batch_images:
-                    try:
-                        processed = processor.image_processor(img, return_tensors="pt")
-                        image_inputs.append(processed)
-                        logger.info(f"Processed image shape: {processed['pixel_values'].shape}")
-                    except Exception as e:
-                        logger.error(f"Error processing image: {e}")
-                        continue
-
-                if not image_inputs:
-                    logger.warning("No valid processed images in batch")
-                    continue
-
-                # Prepare inputs dictionary
-                inputs = {'input_ids': [], 'attention_mask': [], 'pixel_values': [], 'image_sizes': []}
-                texts = [prompt] * len(image_inputs)
-                
-                # Process each image in batch
-                for j, (img_input, txt) in enumerate(zip(image_inputs, texts)):
-                    try:
-                        input = processor._convert_images_texts_to_inputs(img_input, txt, return_tensors="pt")
-                        inputs['input_ids'].append(input['input_ids'])
-                        inputs['attention_mask'].append(input['attention_mask'])
-                        inputs['pixel_values'].append(input['pixel_values'])
-                        inputs['image_sizes'].append(input['image_sizes'])
-                    except Exception as e:
-                        logger.error(f"Error converting inputs for image {j}: {e}")
-                        continue
-
-                if not inputs['input_ids']:
-                    logger.warning("No valid inputs after processing")
-                    continue
-
-                # Pad sequences to max length
-                max_len = max([x.shape[1] for x in inputs['input_ids']])
-                for j, v in enumerate(inputs['input_ids']):
-                    pad_length = max_len - v.shape[1]
-                    if pad_length > 0:
-                        inputs['input_ids'][j] = torch.cat([
-                            processor.tokenizer.pad_token_id * torch.ones(1, pad_length, dtype=torch.long),
-                            v
-                        ], dim=1)
-                        inputs['attention_mask'][j] = torch.cat([
-                            torch.zeros(1, pad_length, dtype=torch.long),
-                            inputs['attention_mask'][j]
-                        ], dim=1)
-
-                # Concatenate and move to device
-                try:
-                    inputs_cat = {k: torch.cat(v).to(device) for k, v in inputs.items()}
-                    logger.info(f"Input shapes - ids: {inputs_cat['input_ids'].shape}, "
-                              f"mask: {inputs_cat['attention_mask'].shape}, "
-                              f"pixels: {inputs_cat['pixel_values'].shape}")
-
-                    # Generate captions
-                    generation_args = {
-                        "max_new_tokens": 25,
-                        "temperature": 0.01,
-                        "do_sample": False,
-                    }
-                    
-                    generate_ids = model.generate(
-                        **inputs_cat,
-                        eos_token_id=processor.tokenizer.eos_token_id,
-                        **generation_args
-                    )
-                    logger.info(f"Generated ids shape: {generate_ids.shape}")
-
-                    # Remove input tokens and decode
-                    generate_ids = generate_ids[:, inputs_cat['input_ids'].shape[1]:]
-                    response = processor.batch_decode(
-                        generate_ids,
-                        skip_special_tokens=True,
-                        clean_up_tokenization_spaces=False
-                    )
-                    response = [res.strip('\n').strip() for res in response]
-                    logger.info(f"Batch responses: {response}")
-                    generated_texts.extend(response)
-
-                except Exception as e:
-                    logger.error(f"Error in generation step: {e}")
-                    continue
-
-            logger.info(f"Total generated texts: {len(generated_texts)}")
-            return generated_texts
-
-        except Exception as e:
-            logger.error(f"Error using Phi-3 Vision: {e}")
-
-    # Fallback to BLIP2 if Phi-3 fails
->>>>>>> 3dc196aa
     blip2 = get_caption_model_processor()
     if blip2:
         try:
